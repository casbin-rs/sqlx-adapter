--- conflicted
+++ resolved
@@ -50,11 +50,7 @@
           brew list -1 | grep python | while read formula; do brew unlink $formula; brew link --overwrite $formula; done
 
           brew update
-<<<<<<< HEAD
-          brew upgrade
-=======
           brew install postgresql mariadb sqlite
->>>>>>> 390efec2
           brew services start postgresql
           # pg_ctl -D /usr/local/var/postgres start
           sleep 3
